#!/usr/bin/env python
# Software License Agreement (BSD License)
# Copyright (c) 2016, Georgia Institute of Technology
# All rights reserved.
#
# Redistribution and use in source and binary forms, with or without
# modification, are permitted provided that the following conditions are met:
#
# 1. Redistributions of source code must retain the above copyright notice, this
# list of conditions and the following disclaimer.
# 2. Redistributions in binary form must reproduce the above copyright notice,
# this list of conditions and the following disclaimer in the documentation
# and/or other materials provided with the distribution.
#
# THIS SOFTWARE IS PROVIDED BY THE COPYRIGHT HOLDERS AND CONTRIBUTORS "AS IS"
# AND ANY EXPRESS OR IMPLIED WARRANTIES, INCLUDING, BUT NOT LIMITED TO, THE
# IMPLIED WARRANTIES OF MERCHANTABILITY AND FITNESS FOR A PARTICULAR PURPOSE ARE
# DISCLAIMED. IN NO EVENT SHALL THE COPYRIGHT OWNER OR CONTRIBUTORS BE LIABLE
# FOR ANY DIRECT, INDIRECT, INCIDENTAL, SPECIAL, EXEMPLARY, OR CONSEQUENTIAL
# DAMAGES (INCLUDING, BUT NOT LIMITED TO, PROCUREMENT OF SUBSTITUTE GOODS OR
# SERVICES; LOSS OF USE, DATA, OR PROFITS; OR BUSINESS INTERRUPTION) HOWEVER
# CAUSED AND ON ANY THEORY OF LIABILITY, WHETHER IN CONTRACT, STRICT LIABILITY,
# OR TORT (INCLUDING NEGLIGENCE OR OTHERWISE) ARISING IN ANY WAY OUT OF THE USE
# OF THIS SOFTWARE, EVEN IF ADVISED OF THE POSSIBILITY OF SUCH DAMAGE.

"""
@package chronyStatus

Gets the current state of all chrony clients. The reported value is the
predicted offset between each client and the chrony server. This program can
be run on any computer connected into the system (offloaded to OCS to save CPU
on the main computer).
"""

import os
import socket
import rospy
import commands
from diagnostic_msgs.msg import DiagnosticArray, DiagnosticStatus, KeyValue
from subprocess import check_output
import subprocess

"""
@return chrony version number, if available

Get current chrony version number by using chronyc interface
"""
<<<<<<< HEAD
def checkChronyVersion():
  try:
    versionText = check_output("chronyc -v", shell=True);
    lines = versionText.split(' ')
    if lines[2] == 'version':
      return float(lines[3])

  except subprocess.CalledProcessError as e:
    rospy.logerr('chronyStatus: subprocess error:' + e.output)
  except ValueError:
    rospy.logerr('chrony version check failed, version unkown')

"""
@param status the diganostic array to add information to

Queries the current tracking status of chronyd using chronyc
"""
def getTracking(status):
  try:
    trackingText = check_output("chronyc tracking", shell=True);

    for line in trackingText.split('\n'):
      if len(line):
        info = line.split(':')
        status.values.append(KeyValue(key=info[0], value=info[1]))

=======
def getClients(host, password):
  try:
    clientsText = check_output("chronyc -h " + host + " -m 'password " + password + "' clients", shell=True);
>>>>>>> a9e4e4a8
    
  except subprocess.CalledProcessError as e:
    rospy.logerr(e.output)
    status.values.append(KeyValue(key=e.output, value=chr(2)))

"""
@param status the diganostic array to add information to

Queries the current sources information from chronyd using chronyc
"""
def getSources(status):
  try:
    sourcesText = check_output("chronyc sources", shell=True);
    lines = sourcesText.split('\n')
    for line in lines[3:]:
      if len(line):
        tok = line.split()
        text = 'ModeState:' + tok[0] + ' Stratum:' + tok[2] + ' Poll:' + tok[3] + ' Reach:' + tok[4] +\
               ' LastRx:' + tok[5] + ' Last Sample:' + ''.join(tok[6:])
        status.values.append(KeyValue(key='source '+tok[1], value=text))    
    
  except subprocess.CalledProcessError as e:
    rospy.logerr(e.output)
    status.values.append(KeyValue(key=e.output, value=chr(2)))


if __name__ == '__main__':
  hostname = socket.gethostname()
  rospy.init_node('chronyStatus_'+hostname)
  pub = rospy.Publisher('/diagnostics', DiagnosticArray, queue_size=1, latch=True)
  array = DiagnosticArray()
  status = DiagnosticStatus(name='ChronyStatus',\
                            level=0,\
                            hardware_id=hostname)

  array.status = [status]
<<<<<<< HEAD
=======

  chrony_password = rospy.get_param("~password")

>>>>>>> a9e4e4a8
  rate = rospy.Rate(0.2)
  chronyVersion = checkChronyVersion()

<<<<<<< HEAD
  chronyMinVersion = 2.1
  if chronyVersion < chronyMinVersion:
    rospy.logerr('ChronyStatus requires chrony version ' + str(chronyMinVersion) + \
                 ' or greater, version ' + str(chronyVersion) + ' detected, exiting')

  else:
    while not rospy.is_shutdown():
=======
    clients = getClients(host, chrony_password)
    #print clients
    if len(clients) > 0 and 'subprocess error' not in clients:
      getOffsets(clients, host, status)
    elif 'subprocess error' in clients:
      status.values = []
      status.values.append(KeyValue(key=clients, value=chr(1)) )
    else:
>>>>>>> a9e4e4a8
      status.values = []
      status.values.append(KeyValue(key='chrony version', value=str(chronyVersion)) )

      getTracking(status)
      getSources(status)

      pub.publish(array)
      rate.sleep()<|MERGE_RESOLUTION|>--- conflicted
+++ resolved
@@ -45,7 +45,6 @@
 
 Get current chrony version number by using chronyc interface
 """
-<<<<<<< HEAD
 def checkChronyVersion():
   try:
     versionText = check_output("chronyc -v", shell=True);
@@ -71,12 +70,6 @@
       if len(line):
         info = line.split(':')
         status.values.append(KeyValue(key=info[0], value=info[1]))
-
-=======
-def getClients(host, password):
-  try:
-    clientsText = check_output("chronyc -h " + host + " -m 'password " + password + "' clients", shell=True);
->>>>>>> a9e4e4a8
     
   except subprocess.CalledProcessError as e:
     rospy.logerr(e.output)
@@ -113,16 +106,10 @@
                             hardware_id=hostname)
 
   array.status = [status]
-<<<<<<< HEAD
-=======
 
-  chrony_password = rospy.get_param("~password")
-
->>>>>>> a9e4e4a8
   rate = rospy.Rate(0.2)
   chronyVersion = checkChronyVersion()
 
-<<<<<<< HEAD
   chronyMinVersion = 2.1
   if chronyVersion < chronyMinVersion:
     rospy.logerr('ChronyStatus requires chrony version ' + str(chronyMinVersion) + \
@@ -130,16 +117,7 @@
 
   else:
     while not rospy.is_shutdown():
-=======
-    clients = getClients(host, chrony_password)
-    #print clients
-    if len(clients) > 0 and 'subprocess error' not in clients:
-      getOffsets(clients, host, status)
-    elif 'subprocess error' in clients:
-      status.values = []
-      status.values.append(KeyValue(key=clients, value=chr(1)) )
-    else:
->>>>>>> a9e4e4a8
+
       status.values = []
       status.values.append(KeyValue(key='chrony version', value=str(chronyVersion)) )
 
