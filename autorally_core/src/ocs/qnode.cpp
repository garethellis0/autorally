/*
* Software License Agreement (BSD License)
* Copyright (c) 2013, Georgia Institute of Technology
* All rights reserved.
*
* Redistribution and use in source and binary forms, with or without
* modification, are permitted provided that the following conditions are met:
*
* 1. Redistributions of source code must retain the above copyright notice, this
* list of conditions and the following disclaimer.
* 2. Redistributions in binary form must reproduce the above copyright notice,
* this list of conditions and the following disclaimer in the documentation
* and/or other materials provided with the distribution.
*
* THIS SOFTWARE IS PROVIDED BY THE COPYRIGHT HOLDERS AND CONTRIBUTORS "AS IS"
* AND ANY EXPRESS OR IMPLIED WARRANTIES, INCLUDING, BUT NOT LIMITED TO, THE
* IMPLIED WARRANTIES OF MERCHANTABILITY AND FITNESS FOR A PARTICULAR PURPOSE ARE
* DISCLAIMED. IN NO EVENT SHALL THE COPYRIGHT OWNER OR CONTRIBUTORS BE LIABLE
* FOR ANY DIRECT, INDIRECT, INCIDENTAL, SPECIAL, EXEMPLARY, OR CONSEQUENTIAL
* DAMAGES (INCLUDING, BUT NOT LIMITED TO, PROCUREMENT OF SUBSTITUTE GOODS OR
* SERVICES; LOSS OF USE, DATA, OR PROFITS; OR BUSINESS INTERRUPTION) HOWEVER
* CAUSED AND ON ANY THEORY OF LIABILITY, WHETHER IN CONTRACT, STRICT LIABILITY,
* OR TORT (INCLUDING NEGLIGENCE OR OTHERWISE) ARISING IN ANY WAY OUT OF THE USE
* OF THIS SOFTWARE, EVEN IF ADVISED OF THE POSSIBILITY OF SUCH DAMAGE.
*/
/**
 * @file qnode.cpp
 * @author Brian Goldfain <bgoldfai@gmail.com>
 * @date March 2, 2012
 * @brief Implementation of ROS components for ocs gui.
 **/
#include <std_msgs/String.h>
#include <sstream>
#include "qnode.hpp"
#include <ros/master.h>
#include <iostream>

QNode::QNode(int argc, char** argv ) :
  m_currentTabText(""),
	m_firewireImage1(320,320),
	m_firewireImage2(320,320),
  init_argc(argc),
  init_argv(argv)
{
  //register my data types so I can pass them around in signals and slots
	qRegisterMetaType<autorally_msgs::runstopConstPtr>
	                ("autorally_msgs::runstopConstPtr");
	qRegisterMetaType<autorally_msgs::wheelSpeedsConstPtr>
	                ("autorally_msgs::wheelSpeedsConstPtr");
  //qRegisterMetaType<autorally_msgs::servoMSGConstPtr>
	//                ("autorally_msgs::servoMSGConstPtr");
  qRegisterMetaType<autorally_msgs::chassisStateConstPtr>
                  ("autorally_msgs::chassisStateConstPtr");
  qRegisterMetaType<autorally_msgs::chassisCommandConstPtr>
                  ("autorally_msgs::chassisCommandConstPtr");
  qRegisterMetaType<diagnostic_msgs::DiagnosticStatus>
	                ("diagnostic_msgs::DiagnosticStatus");
  

  int init_err = pthread_mutex_init(&m_imageMutex, nullptr);
  if(init_err != 0) {
    switch(init_err) {
      case EAGAIN:
        std::cerr << "ERROR: Unable to initialize image mutex due to lack of resource other than memory." << std::endl;
        break;
      case ENOMEM:
        std::cerr << "ERROR: Unable to initialize image mutex due to lack of memory." << std::endl;
        break;
      case EPERM:
        std::cerr << "ERROR: Unable to initialize image mutex due to insufficient priveleges." << std::endl;
        break;
      default:
        std::cerr << "ERROR: Unable to initialize image mutex for unknown reason." << std::endl;
        break;
    }
    exit(init_err);
  }
}

QNode::~QNode() {
  if(ros::isStarted())
  {
    ros::shutdown(); // explicitly needed since we use ros::start();
    ros::waitForShutdown();
  }
  wait();
}

bool QNode::init() {
	ros::init(init_argc,init_argv,"ocs");
	if ( ! ros::master::check() ) {
		return false;
	}
	
	m_nh = new ros::NodeHandle;

	// Add your ros communications here.
	runstop_publisher = m_nh->advertise<autorally_msgs::runstop>
	                      ("runstop", 1);
	m_chassisCommandPub = m_nh->advertise<autorally_msgs::chassisCommand>
                        ("OCS/chassisCommand", 1);

  runstop_subscriber = m_nh->subscribe("runstop", 5,
                                      &QNode::runstopCallback,
                                      this);
  wheelSpeeds_subscriber = m_nh->subscribe("wheelSpeeds", 1,
                                      &QNode::wheelSpeedsCallback,
                                      this);
	diagStatus_subscriber = m_nh->subscribe("diagnostics", 10,
                                      &QNode::diagStatusCallback,
                                      this);
	chassisState_subscriber = m_nh->subscribe("chassisState", 1,
                                      &QNode::chassisStateCb,
                                      this);
  imageMask_subscriber = m_nh->subscribe("imageMask", 10,
                                      &QNode::imageMaskCallback,
                                      this);

	m_runstopTimer = m_nh->createTimer(ros::Duration(0.1), &QNode::ssTimerCallback, this);
//	m_servoCommandTimer = n.createTimer(ros::Duration(0.1), &QNode::ssTimerCallback, this);
//	m_servoCommandTimer.stop();

	m_runstop.sender = "OCS";

  QStringList header;
  header << "Sender" << "Motion Enabled" << "Time since last message";
	m_runstopModel.setColumnCount(3);
  m_runstopModel.setHorizontalHeaderLabels(header);

  double diagFreq;
  ros::param::param<double>("diagnosticsFrequency", diagFreq, 1.0);
  ros::param::param<double>("runstop/Timeout", m_runstopTimeout, 5.0);

  m_diagModel.setDiagnosticFrequency(diagFreq);

	start();
	return true;
}

void QNode::ssTimerCallback(const ros::TimerEvent&)
{
  m_runstop.header.stamp = ros::Time::now();
  runstop_publisher.publish(m_runstop);
}

void QNode::run() {
	ros::spin();

	std::cout << "Ros shutdown, proceeding to close the gui." << std::endl;
	emit rosShutdown(); //used to signal the gui to shutdown (useful to roslaunch)
}

void QNode::runstopCallback(const autorally_msgs::runstopConstPtr& msg)
{
  QList<QStandardItem *> items = m_runstopModel.findItems(
                                          QString::fromStdString(msg->sender) );
  if(items.isEmpty())
  {
    //add new item for the sender
    m_runstopModel.appendRow(generateNewrunstop(msg));
    items = m_runstopModel.findItems( QString::fromStdString(msg->sender) );
  }

  if(items.size() == 1)
  {
    //update the runstop
    m_runstopModel.item(items.front()->index().row(),1)->
        setText(QString::number(msg->motionEnabled, 'g', 4));
    m_runstopModel.item(items.front()->index().row(),2)->
       setData(QVariant(msg->header.stamp.toSec()));
  } else //found more than one sender with the same name
  {
    ROS_ERROR("Something is wrong with the OCS runstopModel!!!!!");
  }
}

void QNode::runstopModelDoubleClicked(const QModelIndex& index)
{
  m_runstopModel.removeRows(index.row(), 1);
}

void QNode::wheelSpeedsCallback(const autorally_msgs::wheelSpeedsConstPtr& msg)
{
  emit newWheelSpeeds(msg);
}

void QNode::chassisStateCb(const autorally_msgs::chassisStateConstPtr& msg)
{
  emit newChassisState(msg);
}

void QNode::setRunstop(const double& speed)
{
  if(speed > 0)
  {
    m_runstop.motionEnabled = true;
  } else
  {
    m_runstop.motionEnabled = false;
  }
}

void QNode::diagStatusCallback(const diagnostic_msgs::DiagnosticArray& msg)
{
  m_diagModel.update(msg);
}


void QNode::actuatorControl(autorally_msgs::chassisCommand& msg)
{
//  if(m_sendServoCommand)
  {
    msg.header.stamp = ros::Time::now();
    m_chassisCommandPub.publish(msg);
  }
}

QList<QStandardItem*> QNode::generateNewrunstop(
                     const autorally_msgs::runstopConstPtr& msg)
{
    QList<QStandardItem*> newrunstop;
    newrunstop << new QStandardItem(msg->sender.c_str());
    newrunstop << new QStandardItem(QString::number(msg->motionEnabled, 'g', 4));
    newrunstop << new QStandardItem("0.000");

    newrunstop[0]->setEditable(false);
    newrunstop[1]->setEditable(false);
    newrunstop[2]->setEditable(false);
    newrunstop[2]->setData(QVariant(msg->header.stamp.toSec()));

    return newrunstop;
}

void QNode::updateTimes()
{
  double time;
  QStandardItem* node;

  if(m_currentTabText == "System Info")
  {
    for(int i = 0; i < m_runstopModel.rowCount(); i++)
    {
      if( (node = m_runstopModel.item(i,2)) == 0 || !node->data().isValid())
      {
        ROS_ERROR("Invalid runstop child");
      } else
      {
        time = ros::Time::now().toSec()-node->data().toDouble();
        node->setText(QString::number(time, 'g', 4));
        //set colors for stale
        if(time > m_runstopTimeout)
        {
          node->setBackground(Qt::magenta);
        } else
        {
          node->setBackground(m_runstopModel.item(i,1)->background());
        }
      }
    }
  }
}

void QNode::imageMaskCallback(const autorally_msgs::imageMask& msg)
{
  m_imMaskModel.update(msg);
}

void QNode::imageCallback1(const sensor_msgs::ImageConstPtr& msg)
{
  QImage img = formatImageForDisplay(msg);

<<<<<<< HEAD
  if(!pthread_mutex_trylock(&m_imageMutex))
=======
  int lock_ret = pthread_mutex_trylock(&m_imageMutex);
  if(lock_ret != 0)
>>>>>>> 89c2c9c7
  {
    if(m_firewireImage1.convertFromImage(img))
    {
      emit newImage1();
    }
    int ret_val = pthread_mutex_unlock(&m_imageMutex);
    if(ret_val != 0)
    {
      switch(ret_val) {
        case EINVAL:
          ROS_WARN("Mutex unlock error: The value specified for the argument is not correct");
          break;
        case EPERM:
          ROS_WARN("Mutex unlock error: The mutex is not currently held by the caller");
          break;
        default:
          ROS_WARN("Unknown error while locking image mutex. Skipping this frame.");
      }
      return;
    }
  } else
  {
    ROS_WARN_STREAM("image mutex lock error:" << lock_ret);
  }
}

void QNode::imageCallback2(const sensor_msgs::ImageConstPtr& msg)
{
  QImage img = formatImageForDisplay(msg);

<<<<<<< HEAD
  if(!pthread_mutex_trylock(&m_imageMutex))
=======
  int lock_ret = pthread_mutex_trylock(&m_imageMutex);
  if(lock_ret != 0)
>>>>>>> 89c2c9c7
  {
    if(m_firewireImage2.convertFromImage(img))
    {
      emit newImage2();
    }
    int ret_val = pthread_mutex_unlock(&m_imageMutex);
    if(ret_val != 0)
    {
      switch(ret_val) {
        case EINVAL:
          ROS_WARN("Mutex unlock error: The value specified for the argument is not correct");
          break;
        case EPERM:
          ROS_WARN("Mutex unlock error: The mutex is not currently held by the caller");
          break;
        default:
          ROS_WARN("Unknown error while locking image mutex. Skipping this frame.");
      }
      return;
    }
  } else
  {
    ROS_WARN_STREAM("image mutex lock error:" << lock_ret);
  }
}

unsigned char* QNode::convertBGRtoRGB(const unsigned char* data, int size) {
  unsigned char* newData = new unsigned char[size];
  for(int i = 0; i < size; i+=3){
    // Swap R & B channels
    char tmp = data[i];
    newData[i] = data[i+2];
    newData[i+2] = tmp;
    // Copy G channel directly
    newData[i+1] =  data[i+1];
  }
  return newData;
}

void QNode::getImageTopics(std::vector<std::string>& topics)
{
  /* 
   * Largely copied from rqt_image_view/image_view.cpp
   */
  ros::master::V_TopicInfo topic_info;
  ros::master::getTopics(topic_info);

  // get declared transports
  QList<QString> transports;
  image_transport::ImageTransport it(*m_nh);
  std::vector<std::string> declared = it.getDeclaredTransports();
  for (std::vector<std::string>::const_iterator it = declared.begin(); it != declared.end(); it++)
  {
    //qDebug("ImageView::updateTopicList() declared transport '%s'", it->c_str());
    QString transport = it->c_str();

    // strip prefix from transport name
    QString prefix = "image_transport/";
    if (transport.startsWith(prefix))
    {
      transport = transport.mid(prefix.length());
    }
    transports.append(transport);
  }

  QSet<QString> all_topics;
  for (ros::master::V_TopicInfo::const_iterator it = topic_info.begin(); it != topic_info.end(); it++)
  {
    all_topics.insert(it->name.c_str());
  }

  for (ros::master::V_TopicInfo::const_iterator it = topic_info.begin(); it != topic_info.end(); it++)
  {
    if (it->datatype == "sensor_msgs/Image")
    {
      QString topic = it->name.c_str();

      topics.push_back(topic.toStdString());

      for (QList<QString>::const_iterator jt = transports.begin(); jt != transports.end(); jt++)
      {
        if (all_topics.contains(topic + "/" + *jt))
        {
          QString sub = topic + " " + *jt;
          topics.push_back(sub.toStdString());
        }
      }
    }
    if (it->datatype == "sensor_msgs/CompressedImage")
    {
      QString topic = it->name.c_str();
      int index = topic.lastIndexOf("/");
      if (index != -1)
      {
        topic.replace(index, 1, " ");
        topics.push_back(topic.toStdString());
      }
    }
  }
}

void QNode::switchImageTopic(int subscriber, std::string name)
{
    image_transport::Subscriber& sub = subscriber ? images_subscriber_2 : images_subscriber;
    void (QNode::*callback)(const sensor_msgs::ImageConstPtr& msg) = subscriber ? &QNode::imageCallback2 : &QNode::imageCallback1;
    if(sub.getTopic() != name)
    {
        sub.shutdown();
        if(name != "None")
        {
            image_transport::ImageTransport it(*m_nh);
            if(find(name.begin(), name.end(), ' ') == name.end())
            {
                sub = it.subscribe(name, 1, callback,this);
            }
            else
            {
                std::string base = name.substr(0,name.find(' '));
                std::string param = name.substr(name.find(' ')+1, name.length()-name.find(' '));
                sub = it.subscribe(base, 1,callback,this,param);
            }
        }
    }
}

QImage QNode::formatImageForDisplay(const sensor_msgs::ImageConstPtr &msg)
{
  QImage::Format format = QImage::Format_Indexed8;

  std::string encoding = msg->encoding;

  unsigned char *newData = nullptr;

  if(encoding == "bgr8") {
    format = QImage::Format_RGB888;
    newData = convertBGRtoRGB(&msg->data[0], msg->step * msg->height);
  }
  else if(encoding == "rgb8") {
    format = QImage::Format_RGB888;
  }
  else {
    ROS_WARN_STREAM("The OCS does not currently support " << encoding << " images. This image topic will not render correctly.");
  }

  QImage img = QImage(encoding == "bgr8" ? newData : &msg->data[0], msg->width, msg->height, msg->step, format).copy();

  delete newData;

  return img;
}<|MERGE_RESOLUTION|>--- conflicted
+++ resolved
@@ -269,12 +269,8 @@
 {
   QImage img = formatImageForDisplay(msg);
 
-<<<<<<< HEAD
-  if(!pthread_mutex_trylock(&m_imageMutex))
-=======
   int lock_ret = pthread_mutex_trylock(&m_imageMutex);
   if(lock_ret != 0)
->>>>>>> 89c2c9c7
   {
     if(m_firewireImage1.convertFromImage(img))
     {
@@ -305,12 +301,8 @@
 {
   QImage img = formatImageForDisplay(msg);
 
-<<<<<<< HEAD
-  if(!pthread_mutex_trylock(&m_imageMutex))
-=======
   int lock_ret = pthread_mutex_trylock(&m_imageMutex);
   if(lock_ret != 0)
->>>>>>> 89c2c9c7
   {
     if(m_firewireImage2.convertFromImage(img))
     {
