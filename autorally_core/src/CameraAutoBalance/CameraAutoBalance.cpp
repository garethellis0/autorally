/*
* Software License Agreement (BSD License)
* Copyright (c) 2013, Georgia Institute of Technology
* All rights reserved.
*
* Redistribution and use in source and binary forms, with or without
* modification, are permitted provided that the following conditions are met:
*
* 1. Redistributions of source code must retain the above copyright notice, this
* list of conditions and the following disclaimer.
* 2. Redistributions in binary form must reproduce the above copyright notice,
* this list of conditions and the following disclaimer in the documentation
* and/or other materials provided with the distribution.
*
* THIS SOFTWARE IS PROVIDED BY THE COPYRIGHT HOLDERS AND CONTRIBUTORS "AS IS"
* AND ANY EXPRESS OR IMPLIED WARRANTIES, INCLUDING, BUT NOT LIMITED TO, THE
* IMPLIED WARRANTIES OF MERCHANTABILITY AND FITNESS FOR A PARTICULAR PURPOSE ARE
* DISCLAIMED. IN NO EVENT SHALL THE COPYRIGHT OWNER OR CONTRIBUTORS BE LIABLE
* FOR ANY DIRECT, INDIRECT, INCIDENTAL, SPECIAL, EXEMPLARY, OR CONSEQUENTIAL
* DAMAGES (INCLUDING, BUT NOT LIMITED TO, PROCUREMENT OF SUBSTITUTE GOODS OR
* SERVICES; LOSS OF USE, DATA, OR PROFITS; OR BUSINESS INTERRUPTION) HOWEVER
* CAUSED AND ON ANY THEORY OF LIABILITY, WHETHER IN CONTRACT, STRICT LIABILITY,
* OR TORT (INCLUDING NEGLIGENCE OR OTHERWISE) ARISING IN ANY WAY OUT OF THE USE
* OF THIS SOFTWARE, EVEN IF ADVISED OF THE POSSIBILITY OF SUCH DAMAGE.
*/

<<<<<<< HEAD
PLUGINLIB_EXPORT_CLASS( autorally_core::CameraAutoBalance,  nodelet::Nodelet)
=======
#include "CameraAutoBalance.h"
>>>>>>> 0c9165c4

namespace autorally_core
{

/**
 * Imposes x to be in range (min, max), ie,
 * min <= x <= max.
 * @param x Value to be saturated
 * @param min Minimum value possible for x
 * @param max Maximum value possible for x
 */
double saturate(double x, double min, double max)
{
  if (x < min)
    x = min;
  else if (x > max)
    x = max;
  return x;
}

void CameraAutoBalance::onInit()
{
  ros::NodeHandle nh = getNodeHandle();
  ros::NodeHandle pnh = getPrivateNodeHandle();
  frame_counter_ = 0;
  hist_size_ = 256;
  hist_width_ = 256;
  hist_height_ = 256;
  msv_error_tolerance_ = 3;
  epsilon_shutter_ = 1e-3;
  epsilon_gain_ = 1e-1;

  dynamic_reconfigure_server_ = new dynamic_reconfigure::Server<camera_auto_balance_paramsConfig> (pnh);;
  dynamic_reconfigure::Server<camera_auto_balance_paramsConfig>::CallbackType cb;
  cb = boost::bind(&CameraAutoBalance::configCallback, this, _1, _2);
  dynamic_reconfigure_server_->setCallback(cb);

  pnh.getParam("minShutter", min_shutter_);
  pnh.getParam("maxShutter", max_shutter_);
  pnh.getParam("minGain", min_gain_);
  pnh.getParam("maxGain", max_gain_);
  pnh.getParam("calibrationStep", calibration_step_);
  pnh.getParam("cameraSerialNumber", camera_serial_number_);

  roi_ = cv::Rect(roi_x_top_left_, roi_y_top_left_, roi_x_bottom_right_ - roi_x_top_left_, roi_y_bottom_right_ - roi_y_top_left_);

  cam_adjuster_->setSerial(camera_serial_number_);

  cam_adjuster_->connect();
  cameraParametersInitialization();

  sub_ = nh.subscribe("camera/image_color", 100, &CameraAutoBalance::imageCallback, this);
  image_transport::ImageTransport it(nh);
  roi_pub_ = it.advertise(pnh.getNamespace() + "/roi",100);
  hist_pub_ = it.advertise(pnh.getNamespace() + "/histogram", 100);
  NODELET_INFO_STREAM("autobalance nodelet launched with serial " << camera_serial_number_);
}

void CameraAutoBalance::configCallback(const camera_auto_balance_paramsConfig &config, uint32_t level)
{
  roi_x_top_left_ = config.roi_x_top_left;
  roi_y_top_left_ = config.roi_y_top_left;
  roi_x_bottom_right_ = config.roi_x_bottom_right;
  roi_y_bottom_right_ = config.roi_y_bottom_right;
  if (roi_x_bottom_right_ - roi_x_top_left_ <= 0)
  {
    roi_x_bottom_right_ = roi_x_top_left_ + 1;
    NODELET_INFO_STREAM("ROI bottom right X can't be less than top left X. Setting bottom right X to " << roi_x_bottom_right_);
  }
  if (roi_y_bottom_right_ - roi_y_top_left_ <= 0)
  {
    roi_y_bottom_right_ = roi_y_top_left_ + 1;
    NODELET_INFO_STREAM("ROI bottom right Y can't be less than top left X. Setting bottom right Y to " << roi_y_bottom_right_);
  }
  roi_ = cv::Rect(roi_x_top_left_, roi_y_top_left_, roi_x_bottom_right_ - roi_x_top_left_, roi_y_bottom_right_ - roi_y_top_left_);
  msv_reference_ = config.msvGrayReference;
  show_roi_and_hist_ = config.show_roi_and_hist;
  k_shutter_ = config.kShutter;
  k_gain_ = config.kGain;
  NODELET_INFO_STREAM("Camera autobalance dynamic reconfigure request received.");
}

void CameraAutoBalance::cameraParametersInitialization()
{
  u_shutter_ = min_shutter_;
  cam_adjuster_->setShutter(u_shutter_);

  u_gain_ = min_gain_;
  cam_adjuster_->setGain(u_gain_);
}

void CameraAutoBalance::imageCallback(const sensor_msgs::Image::ConstPtr& msg)
{
  if ((frame_counter_ % calibration_step_) == 0)
  {
    ros::Time t_start = ros::Time::now();
    cv_bridge::CvImageConstPtr cv_ptr;
    try
    {
      cv_ptr = cv_bridge::toCvShare(msg);
    }
    catch (cv_bridge::Exception& e)
    {
      ROS_ERROR("cv_bridge exception: %s", e.what());
      return;
    }

    autoExposureControl(cv_ptr);

    if(show_roi_and_hist_)
    {
      cv::Mat m (cv_ptr->image);
      cv::rectangle(m,roi_, cv::Scalar(0,0,255), 4);
      cv_bridge::CvImage cvi;
      cvi.header.frame_id = "image";
      cvi.encoding = "bgr8";
      cvi.image = m;
      sensor_msgs::ImageConstPtr im = cvi.toImageMsg();
      roi_pub_.publish(im);
    }
    if ((frame_counter_ % 60) == 0)
    {
      double processingTime = (ros::Time::now().nsec - t_start.nsec) * 1e-6;
      NODELET_INFO("msv_error: %.1f, shutter: %.3f, gain: %.1f, ProcessingTime: %.2f ms", msv_error_, u_shutter_, u_gain_,
                   processingTime);
    }
  }
  ++frame_counter_;
}

void CameraAutoBalance::autoExposureControl(const cv_bridge::CvImageConstPtr &cv_ptr)
{
  double msv = MSV(cv_ptr);

  msv_error_ = msv_reference_ - msv;
  if (msv_error_ > msv_error_tolerance_)
  {
    if (fabs(max_shutter_ - u_shutter_) < epsilon_shutter_)
    {
      u_gain_ *= 1 + k_gain_ * msv_error_;
      u_gain_ = saturate(u_gain_, min_gain_, max_gain_);
      cam_adjuster_->setGain(u_gain_);
    }
    else
    {
      u_shutter_ *= 1 + k_shutter_ * msv_error_;
      u_shutter_ = saturate(u_shutter_, min_shutter_, max_shutter_);
      cam_adjuster_->setShutter(u_shutter_);
    }
  }
  else if (msv_error_ < -msv_error_tolerance_) {
    if (fabs(min_gain_ - u_gain_) < epsilon_gain_)
    {
      u_shutter_ *= 1 + k_shutter_ * msv_error_;
      u_shutter_ = saturate(u_shutter_, min_shutter_, max_shutter_);
      cam_adjuster_->setShutter(u_shutter_);
    }
    else
    {
      u_gain_ *= 1 + k_gain_ * msv_error_;;
      u_gain_ = saturate(u_gain_, min_gain_, max_gain_);
      cam_adjuster_->setGain(u_gain_);
    }
  }
}

double CameraAutoBalance::MSV(cv_bridge::CvImageConstPtr cv_ptr)
{
  histogram(cv_ptr, hist_, roi_, 5);
  std::vector<int>::iterator it;
  int i = 0;
  double msv = 0;
  double sum = 0;
  for (it = hist_.begin(); it != hist_.end(); ++it, ++i)
  {
    msv += (i+1)*(*it);
    sum += (*it);
  }
  msv = msv/sum;

  if(show_roi_and_hist_)
    plotHistogram(hist_);
  return msv;
}

void CameraAutoBalance::histogram(cv_bridge::CvImageConstPtr cv_ptr, std::vector<int> &hist, cv::Rect &roi,
                                  u_int decimation_rate)
{
  hist.assign(hist_size_,0);
  int i,j;
  int maxI = roi.y + roi.height;
  int maxJ = 3*(roi.x + roi.width);
  int luminance;
  const uchar* p;
  for( i = roi.y; i < maxI; i += decimation_rate)
  {
    p = cv_ptr->image.ptr<uchar>(i);
    for (j = 3*roi.x; j < maxJ; j += 3*decimation_rate)
    {
      luminance = (int)(0.114*p[j] + 0.587*p[j+1] + 0.299*p[j+2]);
      ++hist[luminance];
    }
  }
}

void CameraAutoBalance::plotHistogram(std::vector<int> &hist)
{
  int max = 0;
  std::vector<int>::iterator it;
  for (it = hist.begin(); it < hist.end(); ++it)
  {
    if(*it > max)
      max = *it;
  }
  cv::Mat histImage = cv::Mat(hist_height_, hist_width_, CV_8UC3, cv::Scalar(0, 0, 0));

  for (int i = 1; i < hist_width_; i++)
  {
    line(histImage, cv::Point(i - 1, hist_height_ - cvRound(hist[i - 1]*1.0*hist_height_/max)),
         cv::Point(i, hist_height_ - cvRound(hist[i]*1.0*hist_height_/max)),
         cv::Scalar(255, 0, 0), 2, 8, 0);
  }
  cv_bridge::CvImage cvi;
  cvi.header.frame_id = "image";
  cvi.encoding = "bgr8";
  cvi.image = histImage;
  sensor_msgs::ImageConstPtr im = cvi.toImageMsg();
  hist_pub_.publish(im);
}

}  // namespace autorally_core<|MERGE_RESOLUTION|>--- conflicted
+++ resolved
@@ -24,11 +24,7 @@
 * OF THIS SOFTWARE, EVEN IF ADVISED OF THE POSSIBILITY OF SUCH DAMAGE.
 */
 
-<<<<<<< HEAD
-PLUGINLIB_EXPORT_CLASS( autorally_core::CameraAutoBalance,  nodelet::Nodelet)
-=======
 #include "CameraAutoBalance.h"
->>>>>>> 0c9165c4
 
 namespace autorally_core
 {
