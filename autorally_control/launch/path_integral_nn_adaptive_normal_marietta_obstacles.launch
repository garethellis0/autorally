<launch>
  <include file="$(find autorally_core)/launch/hardware.machine" />

  <node
    pkg = "autorally_control" 
<<<<<<< HEAD
    type = "path_integral_nn"
=======
    type = "path_integral_nn_sgd_pc"
>>>>>>> ec69a74e
    name = "mppi_controller"
    output = "screen">
    
    <!--Pose topic configuration parameters -->
    <param name="pose_estimate" value="/pose_estimate" />
    <param name="path_topic" value="/mppi_controller/nominal_path" />

    <!--Debug/Sim mode parameter -->
    <param name="debug_mode" value="false" />

    <!--Setup parameters-->
    <param name="hz" value="50" />
    <param name="num_timesteps" value="100" />
    <param name="x_pos" value="0.0" />
    <param name="y_pos" value="0.0" />
    <param name="heading" value="2.35" />
    <!-- How many controls are executed between optimization loops -->
    <param name="optimization_stride" value="1" />
    <param name="use_feedback_gains" value="true" />

     <!--Optimizer parameters-->
     <param name="optim_type" value="" />
     <param name="learning_rate" value="1.0" />
     <param name="beta1" value="0.5" />
     <param name="beta2" value="0.5" />
     <param name="weight_decay" value="0" />
     <param name="eps" value="0.00000001" />
     <param name="amsgrad" value="false" />
     <param name="alpha" value="0.99" />
     <param name="momentum" value="0.0" />
     <param name="centered" value="true" />
     <param name="dampening" value="0" />
     <param name="nesterov" value="false" />

     <!--Model parameters-->
     <param name="model_path" value="$(env AR_MPPI_PARAMS_PATH)/models/autorally_nnet_09_12_2018.npz" />

     <!-- Control hyper-parameters-->
     <param name="gamma" value=".15" />
     <param name="num_iters" value="1" />
     <param name="dist_type" value="normal" />

     <!-- Control parameters -->
     <param name="init_steering" value="0.0" />
     <param name="init_throttle" value="0.0" />
     <param name="steering_std" value="0.275" />
     <param name="throttle_std" value="0.3" />

     <!-- Control Constraints -->
     <param name="max_throttle" value=".65" />
     <param name="min_throttle" value="-.99" />
     <param name="max_steering" value="0.99" />
     <param name="min_steering" value="-0.99" />

     <!-- Cost Parameters -->
     <param name="l1_cost" value="true" />
     <param name="desired_speed" value="12.0" />
     <param name="speed_coefficient" value="15" />
     <param name="track_coefficient" value="250.0" />
     <param name="max_slip_angle" value="1.25" />
     <param name="slip_penalty" value="10.0" />
     <param name="track_slop" value="0.0" />
     <param name="crash_coeff" value="10000.0" />
     <param name="steering_coeff" value ="0.0" />
     <param name="throttle_coeff" value ="0.0" />
     <param name="boundary_threshold" value="0.65" />
     <param name="discount" value = "0.1" />
     <param name="map_path" value="$(env AR_MPPI_PARAMS_PATH)maps/marietta_costmap_09_08_2018.npz" />

     <!-- Obstacle Parameters -->
     <param name="obstacle_coefficient" value="50.0" />
     <param name="obs_boundary_threshold" value="0.5" />
     <param name="obstacle_pad" value = "20" />
     <param name="obstacle_buffer" value = "2" />
     <param name="obstacle_decay" value = "1.0" />
  </node>

  <node
    pkg = "autorally_control" 
    type = "path_integral_monitor" 
    name = "mppi_monitor"
    output = "screen">
  </node>

  <node
    pkg = "autorally_control" 
    type = "lap_stats.py" 
    name = "stat_tracker"
    output = "screen">
    <param name="controller_type" value="mppi_controller" />
    <param name="tag" value="Neural Network Model - Path Integral"/> 
  </node>

</launch><|MERGE_RESOLUTION|>--- conflicted
+++ resolved
@@ -3,11 +3,7 @@
 
   <node
     pkg = "autorally_control" 
-<<<<<<< HEAD
-    type = "path_integral_nn"
-=======
     type = "path_integral_nn_sgd_pc"
->>>>>>> ec69a74e
     name = "mppi_controller"
     output = "screen">
     
