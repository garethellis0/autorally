<?xml version="1.0"?>

<!-- autoRallyPlatform.urdf.xacro

This file defines a model of the AutoRally autonomous vehicle platform. It is
derived from the ackermann_vehicle_gazebo ROS package available at
http://wiki.ros.org/ackermann_vehicle_gazebo

Lengths are measured in meters, angles are measured in radians, and masses are
measured in kilograms. All of these values are approximations.

To work with Gazebo, each link must have an inertial element, even if
the link only serves to connect two joints. To be visible in Gazebo, a link
must have a collision element. Furthermore, the link must have a Gazebo
material.

Copyright (c) 2011-2014 Wunderkammer Laboratory

Licensed under the Apache License, Version 2.0 (the "License");
you may not use this file except in compliance with the License.
You may obtain a copy of the License at

  http://www.apache.org/licenses/LICENSE-2.0

Unless required by applicable law or agreed to in writing, software
distributed under the License is distributed on an "AS IS" BASIS,
WITHOUT WARRANTIES OR CONDITIONS OF ANY KIND, either express or implied.
See the License for the specific language governing permissions and
limitations under the License.
-->
<robot name="autorally_platform" xmlns:xacro="http://www.ros.org/wiki/xacro">
  <!-- Degree-to-radian conversions -->
  <xacro:property name="degrees_45" value="0.785398163"/>
  <xacro:property name="degrees_21" value="0.3665191429"/>
  <xacro:property name="degrees_90" value="1.57079633"/>

  <!-- chassis_length is measured along the x axis, chassis_width
       along the y axis, and chassis_height along the z axis. -->
  <xacro:property name="chassis_length" value="0.90"/>
  <xacro:property name="chassis_width" value="0.25"/>
  <xacro:property name="chassis_height" value="0.25"/>
  <xacro:property name="chassis_mass" value="20.5"/>
  <xacro:property name="chassis_cm_height" value="0.12"/>
  <xacro:property name="chassis_cm_to_rear_shock" value="0.23"/>
  <xacro:property name="chassis_cm_to_front_shock" value="0.34"/>


  <!-- hub_dia and tire_dia are the diameters of the hub and tire,
       respectively. hex_hub_depth is the distance that the hex hub is
       inset from the outer edge of the tire. It is set so that each wheel
       is a "zero offset" wheel. hex_hub_depth = tire_width / 2 -
       axle_length. -->
  <xacro:property name="hub_dia" value="0.024"/>
  <xacro:property name="tire_dia" value="0.19"/>
  <!-- <xacro:property name="hex_hub_depth" value="0.0"/>  -->
  <xacro:property name="front_tire_width" value="0.072644"/>
  <xacro:property name="front_wheel_mass" value="0.82"/>
  <xacro:property name="rear_tire_width" value="0.0762"/>
  <xacro:property name="rear_wheel_mass" value="0.89"/>

  <!-- hex_hub_dist is the distance between left and right hex hubs when
       the shock absorbers are fully extended. axle_length is the distance
       from a U joint to the corresponding hex hub. wheel_travel is the
       vertical wheel travel. -->
  <xacro:property name="wheelbase" value="0.570"/>
  <xacro:property name="hex_hub_dist" value="0.4"/>
  <!-- <xacro:property name="axle_length" value="0.03"/> -->
  <!--<xacro:property name="wheel_travel" value="0.1"/>
  <xacro:property name="shock_z_offset" value="0.11"/> -->

  <xacro:property name="front_wheel_travel" value="0.1"/>
  <xacro:property name="front_shock_z_offset" value="0.11"/>
  <xacro:property name="rear_wheel_travel" value="0.11"/>
  <xacro:property name="rear_shock_z_offset" value="0.12"/>

  <!-- shock_eff_limit is 2 * ((shock_stroke / 2) * shock_spring_constant) N.
       For shock_spring_constants, refer to
       autoRallyPlatformJointCtrlrParams.yaml for spring's constants -->
  <!-- front shock: 2 * ((0.06 / 2) * 3152.28303) = 189.1369818-->
  <!-- rear shock: 2 * ((0.07 / 2) * 4234.88528273) = 296.441969791-->
  <xacro:property name="front_shock_eff_limit" value="189.1369818"/>
  <xacro:property name="rear_shock_eff_limit" value="296.441969791"/>
  <xacro:property name="shock_vel_limit" value="1000"/>

  <!-- The specifications for a Titan(R) 550 motor could not be found, so the
       stall torque of a Mabuchi Motor(R) RS-550VC-7525 motor was used instead.

       num_spur_gear_teeth = 68
       num_pinion_gear_teeth = 19
       final_gear_ratio = (num_spur_gear_teeth / num_pinion_gear_teeth) *
         5.22 = 18.68
       stall_torque = 0.549 N m
       axle_eff_limit = ((2 * stall_torque) * final_gear_ratio) / 4 =
         5.12766 N m

       max_speed = 60mph = 26.82 m/s
       axle_vel_limit = (2 * pi) * (max_speed / (pi * tire_dia)) =
          2*26.82/0.19 = 282.315789474 rad/s
       -->
  <xacro:property name="front_axle_eff_limit" value="2"/>
  <xacro:property name="rear_axle_eff_limit" value="8"/>
  <xacro:property name="axle_vel_limit" value="282.315789474"/>

  <!-- These constants are used to simulate a  Savox SV-0235MG servo operated at
       7.4 V. servo_stall_torque is measured in N m. servo_no_load_speed is
       measured in rad/s. -->
  <!-- produces 486.1 oz-in = 3.432620346181713 n-m of torque -->
  <!-- no load speed 0.13 sec/60 deg -> (1/0.13)*60 deg/sec = 8.05536578 rad/s -->
  <xacro:property name="servo_stall_torque" value="3.432620346181713"/>
  <xacro:property name="servo_no_load_speed" value="8.05536578"/>

  <!-- arg to specify namespace -->
  <xacro:arg name="prefix" default=""/>

  <material name="chassis_mat">
    <color rgba="0.5 0.5 0.5 1"/>
  </material>

  <!-- Null inertial element. This is needed to make the model work with
       Gazebo. -->
  <xacro:macro name="null_inertial">
    <inertial>
      <mass value="0.001"/>
      <inertia ixx="0.001" ixy="0" ixz="0" iyy="0.001" iyz="0" izz="0.001"/>
    </inertial>
  </xacro:macro>


  <!-- Inertia of a thick-walled cylindrical tube with open ends. Height is
       measured along the z axis, which is the tube's axis. inner_rad and
       outer_rad are the tube's inner and outer radii, respectively. Pitch
       MOI is calculated from platform calibration data using bifilar pendulum
       method -->
  <xacro:macro name="thick_walled_tube_inertial"
               params="inner_rad outer_rad height mass">
    <inertial>
      <mass value="${mass}"/>
      <inertia ixx="${(1 / 12) * mass * (3 * (inner_rad * inner_rad +
                    outer_rad * outer_rad) + height * height)}"
               ixy="0" ixz="0"
               iyy="0.0224048079"
               iyz="0"
               izz="${mass * (inner_rad * inner_rad +
                    outer_rad * outer_rad) / 2}"/>
    </inertial>
  </xacro:macro>

  <!-- Shock absorbers -->
  <xacro:macro name="front_shock"
               params="lr_prefix fr_prefix lr_reflect fr_reflect child">
    <joint name="${lr_prefix}_${fr_prefix}_shock" type="prismatic">
      <parent link="chassis"/>
      <child link="${child}"/>

      <!-- ${lr_reflect * ((hex_hub_dist / 2) + lr_reflect*(front_tire_width / 2))} -->
      <origin xyz="${fr_reflect * chassis_cm_to_front_shock}
                   ${lr_reflect * ((hex_hub_dist / 2) - 0.01)}
                   ${-chassis_cm_height + front_shock_z_offset/2}"/>
      <axis xyz="0 0 -1"/>
      <limit lower="${-front_wheel_travel / 2}" upper="${front_wheel_travel / 2}"
             effort="${front_shock_eff_limit}" velocity="${shock_vel_limit}"/>
      <dynamics damping="88" friction="0.0001"
                spring_stiffness="3152" spring_reference="0.08"/>
    </joint>
    <transmission name="${lr_prefix}_${fr_prefix}_shock_trans">
      <type>transmission_interface/SimpleTransmission</type>
      <joint name="${lr_prefix}_${fr_prefix}_shock">
        <hardwareInterface>EffortJointInterface</hardwareInterface>
      </joint>
      <actuator name="${lr_prefix}_${fr_prefix}_shock_act">
        <!-- This hardwareInterface element exists for compatibility
             with ROS Hydro. -->
        <hardwareInterface>EffortJointInterface</hardwareInterface>
        <mechanicalReduction>1</mechanicalReduction>
      </actuator>
    </transmission>
  </xacro:macro>

  <xacro:macro name="rear_shock"
               params="lr_prefix fr_prefix lr_reflect fr_reflect child">
    <joint name="${lr_prefix}_${fr_prefix}_shock" type="prismatic">
      <parent link="chassis"/>
      <child link="${child}"/>

      <!-- ${lr_reflect * ((hex_hub_dist / 2) + lr_reflect*(front_tire_width / 2))} -->
      <origin xyz="${fr_reflect * chassis_cm_to_rear_shock}
                   ${lr_reflect * ((hex_hub_dist / 2) )}
                   ${-chassis_height/2 + rear_shock_z_offset/2}"/>
      <axis xyz="0 0 -1"/>
      <limit lower="${-rear_wheel_travel / 2}" upper="${rear_wheel_travel / 2}"
             effort="${rear_shock_eff_limit}" velocity="${shock_vel_limit}"/>
      <dynamics damping="88" friction="0.0"/>
    </joint>
    <transmission name="${lr_prefix}_${fr_prefix}_shock_trans">
      <type>transmission_interface/SimpleTransmission</type>
      <joint name="${lr_prefix}_${fr_prefix}_shock">
        <hardwareInterface>EffortJointInterface</hardwareInterface>
      </joint>
      <actuator name="${lr_prefix}_${fr_prefix}_shock_act">
        <!-- This hardwareInterface element exists for compatibility
             with ROS Hydro. -->
        <hardwareInterface>EffortJointInterface</hardwareInterface>
        <mechanicalReduction>1</mechanicalReduction>
      </actuator>
    </transmission>
  </xacro:macro>

  <!-- The "wheel" macro defines an axle carrier, axle, and wheel. -->
  <xacro:macro name="wheel" params="lr_prefix fr_prefix lr_reflect tire_width wheel_mass axle_eff_limit wheel_model cant">
    <link name="${lr_prefix}_${fr_prefix}_axle_carrier">
      <xacro:null_inertial/>
    </link>

    <!-- The left and right axles have the same axis so that identical
         rotation values cause the wheels to rotate in the same direction. -->
    <joint name="${lr_prefix}_${fr_prefix}_axle" type="continuous">
      <parent link="${lr_prefix}_${fr_prefix}_axle_carrier"/>
      <child link="${lr_prefix}_${fr_prefix}_wheel"/>
      <origin xyz="0 0 0" rpy="${degrees_90} 0 0"/>
      <axis xyz="0 0 -1"/>
      <limit effort="${axle_eff_limit}" velocity="${axle_vel_limit}"/>
      <!-- <dynamics damping="0.015" friction="0.0"/> -->
      <dynamics damping="0.001" friction="0.5"/>

    </joint>

<!--    <gazebo reference="${lr_prefix}_${fr_prefix}_axle">
      <dampingFactor>0.8</dampingFactor>
    </gazebo>
-->
    <transmission name="${lr_prefix}_${fr_prefix}_axle_trans">
      <type>transmission_interface/SimpleTransmission</type>
      <joint name="${lr_prefix}_${fr_prefix}_axle">
        <hardwareInterface>EffortJointInterface</hardwareInterface>
      </joint>
      <actuator name="${lr_prefix}_${fr_prefix}_axle_act">
        <!-- This hardwareInterface element exists for compatibility
             with ROS Hydro. -->
        <hardwareInterface>EffortJointInterface</hardwareInterface>
        <mechanicalReduction>1</mechanicalReduction>
      </actuator>
    </transmission>

    <link name="${lr_prefix}_${fr_prefix}_wheel">
      <visual>
        <origin xyz="0 0 0"/>
        <geometry>
          <mesh filename="${wheel_model}" />
        </geometry>
      </visual>

      <collision name="collision">
        <origin xyz="0 0 0"/>
        <geometry>
          <mesh filename="${wheel_model}" />
        </geometry>
      </collision>

      <collision name="material">
        <origin xyz="0 0 0"/>
        <geometry>
          <mesh filename="${wheel_model}" />
        </geometry>
      </collision>

      <xacro:thick_walled_tube_inertial
          inner_rad="${hub_dia / 2.0}" outer_rad="${tire_dia / 2.0}"
          height="${tire_width}" mass="${wheel_mass}"/>
      <max_contacts>1</max_contacts>
      <surface>
        <contact>
          <ode>
            <soft_cfm>0.000000001</soft_cfm>
            <soft_erp>0.2</soft_erp>
            <kp>1e+10</kp>
            <kd>10</kd>
            <max_vel>0.01</max_vel>
            <min_depth>0.005</min_depth>
          </ode>
        </contact>
      </surface>

    </link>

    <gazebo reference="${lr_prefix}_${fr_prefix}_wheel">
      <mu1>0.7</mu1>
      <mu2>0.75</mu2>
    </gazebo>

  </xacro:macro>

  <!-- Front wheel -->
  <xacro:macro name="front_wheel"
               params="lr_prefix fr_prefix lr_reflect fr_reflect tire_width
                       wheel_mass axle_eff_limit">
    <xacro:front_shock lr_prefix="${lr_prefix}" fr_prefix="${fr_prefix}"
                       lr_reflect="${lr_reflect}" fr_reflect="${fr_reflect}"
                       child="${lr_prefix}_steering_link"/>

    <link name="${lr_prefix}_steering_link">
      <xacro:null_inertial/>
    </link>

    <joint name="${lr_prefix}_steering_joint" type="revolute">
      <parent link="${lr_prefix}_steering_link"/>
      <child link="${lr_prefix}_${fr_prefix}_axle_carrier"/>
      <!-- cant the front wheels to improve traction -->
      <axis xyz="0 ${-lr_reflect*0.09950372}  0.99503719"/>
      <limit lower="${-degrees_21}" upper="${degrees_21}"
             effort="${servo_stall_torque}" velocity="${servo_no_load_speed}"/>
    </joint>

    <transmission name="${lr_prefix}_steering_trans">
      <type>transmission_interface/SimpleTransmission</type>
      <joint name="${lr_prefix}_steering_joint">
        <hardwareInterface>EffortJointInterface</hardwareInterface>
      </joint>
      <actuator name="${lr_prefix}_steering_act">

        <!-- This hardwareInterface element exists for compatibility
             with ROS Hydro. -->
        <hardwareInterface>EffortJointInterface</hardwareInterface>
        <mechanicalReduction>1</mechanicalReduction>
      </actuator>
    </transmission>

    <xacro:wheel lr_prefix="${lr_prefix}" fr_prefix="${fr_prefix}"
                 lr_reflect="${lr_reflect}" tire_width="${tire_width}"
                 wheel_mass="${wheel_mass}"
                 axle_eff_limit="${axle_eff_limit}"
                 wheel_model="package://autorally_description/urdf/autoRallyPlatformFrontWheelTextured.dae"
                 cant="0.05"/>
  </xacro:macro>

  <!-- Rear wheel -->
  <xacro:macro name="rear_wheel"
               params="lr_prefix fr_prefix lr_reflect fr_reflect tire_width
                       wheel_mass axle_eff_limit">
    <xacro:rear_shock lr_prefix="${lr_prefix}" fr_prefix="${fr_prefix}"
                 lr_reflect="${lr_reflect}" fr_reflect="${fr_reflect}"
                 child="${lr_prefix}_${fr_prefix}_axle_carrier"/>
    <xacro:wheel lr_prefix="${lr_prefix}" fr_prefix="${fr_prefix}"
                 lr_reflect="${lr_reflect}" tire_width="${tire_width}"
                 wheel_mass="${wheel_mass}"
                 axle_eff_limit="${axle_eff_limit}"
                 wheel_model="package://autorally_description/urdf/autoRallyPlatformRearWheelTextured.dae"
                 cant="-0.03"/>
  </xacro:macro>

  <!-- base_link must have geometry so that its axes can be displayed in
       rviz. -->
  <link name="base_link">
    <visual>
      <geometry>
        <box size="0.01 0.01 0.01"/>
      </geometry>
      <material name="chassis_mat"/>
    </visual>
  </link>

  <gazebo reference="base_link">
    <material>Gazebo/Grey</material>
  </gazebo>

  <!-- Chassis -->
  <link name="chassis">
    <visual>
      <origin xyz="${-chassis_length/2 + 0.15} 0 ${-chassis_cm_height}"
              rpy="0 0 0"/>

      <geometry>
        <mesh filename="package://autorally_description/urdf/Vehicle_Texture.dae" scale="1 1 1" />
      </geometry>
    </visual>

    <collision>
      <origin xyz="${-chassis_length/2 + 0.2} 0 ${-chassis_cm_height}"
              rpy="0 0 0"/>

      <geometry>
        <mesh filename="package://autorally_description/urdf/Vehicle_Texture.dae" scale="1 1 1" />
      </geometry>
    </collision>

    <inertial>
      <mass value="${chassis_mass}"/>
      <inertia ixx="0.003881755275"
               ixy="0" ixz="0"
               iyy="0.011310597718"
               iyz="0"
               izz="0.01243832479"/>
    </inertial>
  </link>
  <gazebo reference="chassis">
    <mu1>0.2</mu1>
    <mu2>0.2</mu2>
  </gazebo>

  <joint name="base_link_to_chasis" type="fixed">
    <axis xyz="0 -1 -1" />
    <parent link="base_link"/>
    <child link="chassis"/>
  </joint>

  

  <link name="gps_link">
    <collision>
      <geometry>
        <box size="0.1 0.1 0.1"/>
      </geometry>
    </collision>
    <inertial>
      <mass value="1e-5" />
      <origin xyz="0 0 0" rpy="0 0 0"/>
      <inertia ixx="1e-6" ixy="0" ixz="0" iyy="1e-6" iyz="0" izz="1e-6" />
    </inertial>
  </link>

  <joint name="gps_joint" type="fixed">
    <origin xyz="-0.36 0 0.1359" rpy="0 0 0"/>
    <parent link="base_link"/>
    <child link="gps_link"/>
  </joint>

  <link name="imu_link">
    <collision>
      <origin xyz="0 0 0" rpy="0 0 0"/>
      <geometry>
        <box size="0.1 0.1 0.1"/>
      </geometry>
    </collision>
    <inertial>
      <mass value="1e-5" />
      <origin xyz="0 0 0" rpy="0 0 0"/>
      <inertia ixx="1e-6" ixy="0" ixz="0" iyy="1e-6" iyz="0" izz="1e-6" />
    </inertial>
  </link>

  <joint name="imu_joint" type="fixed">
    <origin xyz="-0.039 0 0.0859" rpy="0 0 0"/>
    <parent link="base_link"/>
    <child link="imu_link"/>
  </joint>

  <joint name="camera_joint" type="fixed">
    <axis xyz="0 0 -1" />
    <origin xyz="0.127 0 0.2159" rpy="0 0 0"/>
    <parent link="base_link"/>
    <child link="camera_link"/>
  </joint>

  <!-- Camera -->
  <link name="camera_link">
    <collision>
      <origin xyz="0 0 0" rpy="0 0 0"/>
      <geometry>
    <box size="0.02 0.02 0.02"/>
      </geometry>
    </collision>
    <!--<visual>
      <origin xyz="0 0 0" rpy="0 0 0"/>
      <geometry>
    <box size="0.02 0.02 0.02"/>
      </geometry>
      <material name="red"/>
    </visual>-->
    <inertial>
      <mass value="1e-5" />
      <origin xyz="0 0 0" rpy="0 0 0"/>
      <inertia ixx="1e-6" ixy="0" ixz="0" iyy="1e-6" iyz="0" izz="1e-6" />
    </inertial>

  </link>

  <!-- camera -->
  <gazebo reference="camera_link">
    <sensor type="multicamera" name="stereo_camera">
      <update_rate>30.0</update_rate>
      <camera name="left">
        <pose>0 0.07 0 0 0 0</pose>
        <horizontal_fov>1.3962634</horizontal_fov>
        <image>
          <width>1280</width>
          <height>1024</height>
          <format>R8G8B8</format>
        </image>
        <clip>
          <near>0.02</near>
          <far>300</far>
        </clip>
        <noise>
          <type>gaussian</type>
          <mean>0.0</mean>
          <stddev>0.009</stddev>
        </noise>
      </camera>
      <camera name="right">
        <pose>0.02 -0.07 0 0 0 0</pose>
        <horizontal_fov>1.3962634</horizontal_fov>
        <image>
          <width>1280</width>
          <height>1024</height>
          <format>R8G8B8</format>
        </image>
        <clip>
          <near>0.02</near>
          <far>300</far>
        </clip>
        <noise>
          <type>gaussian</type>
          <mean>0.0</mean>
          <stddev>0.009</stddev>
        </noise>
      </camera>
      <plugin name="stereo_camera_controller" filename="libgazebo_ros_multicamera.so">
        <robotNamespace>$(arg prefix)</robotNamespace>
        <alwaysOn>true</alwaysOn>
        <updateRate>60.0</updateRate>
        <cameraName>camera</cameraName>
        <imageTopicName>image_raw</imageTopicName>
        <cameraInfoTopicName>camera_info</cameraInfoTopicName>
        <frameName>left_camera_optical_frame</frameName>
        <!--<rightFrameName>right_camera_optical_frame</rightFrameName>-->
        <hackBaseline>0.14</hackBaseline>
        <!-- <distortionK1>-0.212652</distortionK1>
        <distortionK2>0.085434</distortionK2>
        <distortionK3>-0.000165</distortionK3>
        <distortionT1>-0.000336</distortionT1>
        <distortionT2>0.0</distortionT2> -->
      </plugin>
    </sensor>
  </gazebo>

  <!-- Wheels -->
  <xacro:front_wheel lr_prefix="left" fr_prefix="front"
                     lr_reflect="1" fr_reflect="1"
                     tire_width="${front_tire_width}"
                     wheel_mass="${front_wheel_mass}"
                     axle_eff_limit="${front_axle_eff_limit}"/>
  <xacro:front_wheel lr_prefix="right" fr_prefix="front"
                     lr_reflect="-1" fr_reflect="1"
                     tire_width="${front_tire_width}"
                     wheel_mass="${front_wheel_mass}"
                     axle_eff_limit="${front_axle_eff_limit}"/>
  <xacro:rear_wheel lr_prefix="left" fr_prefix="rear"
                    lr_reflect="1" fr_reflect="-1"
                    tire_width="${rear_tire_width}"
                    wheel_mass="${rear_wheel_mass}"
                    axle_eff_limit="${rear_axle_eff_limit}"/>
  <xacro:rear_wheel lr_prefix="right" fr_prefix="rear"
                    lr_reflect="-1" fr_reflect="-1"
                    tire_width="${rear_tire_width}"
                    wheel_mass="${rear_wheel_mass}"
                    axle_eff_limit="${rear_axle_eff_limit}"/>

  <gazebo>
    <plugin name="gazebo_ros_control" filename="libgazebo_ros_control.so">
      <robotNamespace>$(arg prefix)</robotNamespace>
      <robotSimType>gazebo_ros_control/DefaultRobotHWSim</robotSimType>
    </plugin>

    <plugin name="imu" filename="libhector_gazebo_ros_imu.so">
      <robotNamespace>$(arg prefix)</robotNamespace>
      <serviceName>$(arg prefix)/imu/calibrate</serviceName>
      <updateRate>200.0</updateRate>
      <bodyName>imu_link</bodyName>
      <frameId>imu_link</frameId>
      <topicName>imu/imu</topicName>
      <rpyOffset>0 0 0</rpyOffset>
      <xyzOffset>0 0 0</xyzOffset>
      <gaussianNoise>0.00000001</gaussianNoise>
      <accelDrift>0.00000001 0.00000001 0.00000001</accelDrift>
      <accelDriftFrequency>0.00000001 0.00000001 0.00000001</accelDriftFrequency>
      <accelGaussianNoise>0.00000001 0.00000001 0.00000001</accelGaussianNoise>
      <rateDrift>0.0 0.0 0.0</rateDrift>
      <rateDriftFrequency>0.0 0.0 0.0</rateDriftFrequency>
      <rateGaussianNoise>0.0 0.0 0.0</rateGaussianNoise>
      <headingDrift>0.0 0.0 0.0</headingDrift>
      <headingDriftFrequency>0.0 0.0 0.0</headingDriftFrequency>
      <headingGaussianNoise>0.0 0.0 0.0</headingGaussianNoise>
    </plugin>

    <plugin name="gps" filename="libhector_gazebo_ros_gps.so">
      <robotNamespace>$(arg prefix)</robotNamespace>
      <updateRate>20.0</updateRate>
<<<<<<< HEAD
      <bodyName>base_link</bodyName>
      <frameId>base_link</frameId>
      <topicName>gpsRoverStatus</topicName>
=======
      <bodyName>gps_link</bodyName>
      <frameId>gps_link</frameId>
      <topicName>/gpsRoverStatus</topicName>
>>>>>>> d1274d59
      <velocityTopicName>fix_velocity</velocityTopicName>
      <referenceLatitude>33.774497</referenceLatitude>
      <referenceLongitude>-84.405001</referenceLongitude>
      <referenceAltitude>309.0</referenceAltitude>
      <drift>0.001 0.001 0.001</drift>
      <gaussianNoise>0.0001 0.0001 0.0001</gaussianNoise>
      <velocityDrift>0 0 0</velocityDrift>
      <velocityGaussianNoise>0.005 0.005 0.05</velocityGaussianNoise>
    </plugin>
    <!--<plugin name="tire_friction" filename="libTireFrictionPlugin.so">
      <link_name>left_rear_wheel</link_name>
      <collision_name>collision</collision_name>
      <friction_static>1.1</friction_static>
      <friction_dynamic>0.7</friction_dynamic>
      <slip_static>0.10</slip_static>
      <slip_dynamic>0.20</slip_dynamic>
      <speed_static>0.50</speed_static>
    </plugin>-->

  </gazebo>
</robot><|MERGE_RESOLUTION|>--- conflicted
+++ resolved
@@ -402,7 +402,7 @@
     <child link="chassis"/>
   </joint>
 
-  
+
 
   <link name="gps_link">
     <collision>
@@ -584,15 +584,9 @@
     <plugin name="gps" filename="libhector_gazebo_ros_gps.so">
       <robotNamespace>$(arg prefix)</robotNamespace>
       <updateRate>20.0</updateRate>
-<<<<<<< HEAD
-      <bodyName>base_link</bodyName>
-      <frameId>base_link</frameId>
-      <topicName>gpsRoverStatus</topicName>
-=======
       <bodyName>gps_link</bodyName>
       <frameId>gps_link</frameId>
-      <topicName>/gpsRoverStatus</topicName>
->>>>>>> d1274d59
+      <topicName>gpsRoverStatus</topicName>
       <velocityTopicName>fix_velocity</velocityTopicName>
       <referenceLatitude>33.774497</referenceLatitude>
       <referenceLongitude>-84.405001</referenceLongitude>
