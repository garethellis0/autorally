--- conflicted
+++ resolved
@@ -63,7 +63,7 @@
 
 Get the autorally repository in a [catkin workspace](http://wiki.ros.org/catkin/workspaces). The suggested location is `~/catkin_ws/src/`, but any valid catkin worskspace source folder will work. We suggest forking first if you will be working with the code.
 
-<<<<<<< HEAD
+
 To clone straight from the AutoRally repo:
 
     git clone https://github.com/AutoRally/autorally.git
@@ -71,11 +71,6 @@
 Also clone the IMU code into the same catkin workspace:
 
     git clone https://github.com/AutoRally/imu_3dm_gx4.git
-=======
-To clone straight from the AutoRally:
-
-    git clone https://github.com/AutoRally/autorally.git
->>>>>>> ca4a3baa
 
 ### 3. Install AutoRally ROS Dependencies
 
@@ -101,14 +96,8 @@
 
 To view code documentation open `autorally/doc/html/index.html` in a web browser.
 
-<<<<<<< HEAD
-
 ### 6. Start the AutoRally Simulation to Test Configuration
 
-=======
-### 6. Start the AutoRally Simulation to Test Configuration
-
->>>>>>> ca4a3baa
 ```roslaunch autorally_gazebo autoRallyTrackGazeboSim.launch```
 
 You can use a USB gamepad to drive the simulated platform around. On startup, the `runstop` message published by the `joystick` node is **false**. Press any of the buttons by the right stick (normally labelled X, Y, A, B or square, triangle, X, circle) to toggle the published value.
