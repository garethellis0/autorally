# AutoRally

![alt text](doc/autorally_repo.jpg "Platform image")

Software for the AutoRally research platform.

[AutoRally Platform Website](http://autorally.github.io)

[AutoRally Youtube Channel](https://www.youtube.com/channel/UCSt0P1uqi4zU5RX2DZC_Qvg)

Research Pages AutoRally is associated with:
  * http://rehg.org/autorally
  * http://dcsl.gatech.edu/research-muri-nascar.html
  * http://acds-lab.gatech.edu/Research.html

## Contributing

We welcome bug fixes, ehancements, new features, and [feedback](https://github.com/AutoRally/autorally/issues)!

Please submit pull requests to the [devel branch](https://github.com/AutoRally/autorally/pull/new/devel) that conform to the [ROS C++ Style Guide](http://wiki.ros.org/CppStyleGuide). We use Gitflow, so master branch is reserved for releases.

## Setup Instructions

### Contents
1. [Install Prerequisites](#1-install-prerequisites)
2. [Clone repository](#2-clone-or-fork-repositories)
3. [Install AutoRally ROS Dependencies](#3-install-autorally-ros-dependencies)
4. [Compilation/Running](#4-compilation-running)
5. [Generate Documentation](#5-generate-documentation)
6. [Test Setup in Simulation](#6-test-setup-in-simulation)

### 1. Install Prerequisites
1. __Install [Ubuntu 14.04 64-bit](http://www.ubuntu.com)__
2. __Install required packages__

   ```sudo apt-get install git doxygen openssh-server libusb-dev texinfo```
   
   _Recommended Tools_
   
   The following tools are useful, but not necessary for this project.
   * feh
   * cutecom
   * cmake-curses-gui
   * coriander
   * synaptic
   * arduino
   * python-termcolor
   
3. __[Install](http://www.ros.org/install/) ros-indigo-desktop-full__
4. __Install gtsam__

   Follow the gtsam [Quick Start](https://bitbucket.org/gtborg/gtsam/) guide to clone and install the _develop_ branch of gtsam. 

   Instead of `cmake ..`, use:

   ```cmake -DGTSAM_INSTALL_GEOGRAPHICLIB=ON -DGTSAM_WITH_EIGEN_MKL=OFF ..```

   Once install is complete, make sure linux can see the shared library:

   ```sudo ldconfig```
   
### 2. Clone or Fork Repositories

Get the autorally repository in a [catkin workspace](http://wiki.ros.org/catkin/workspaces). The suggested location is `~/catkin_ws/src/`, but any valid catkin worskspace source folder will work. We suggest forking first if you will be working with the code.

To clone straight from the AutoRally:

    git clone https://github.com/AutoRally/autorally.git

### 3. Install AutoRally ROS Dependencies

Within the catkin workspace folder, run this command to install the packages this project depends on.

```rosdep install --from-path src --ignore-src -y```

### 4. Compilation & Running

To compile and install run `catkin_make` from the catkin workspace folder.

Due to the additional requirement of ROS's distributed launch system, you must run

`source src/autorally/autorally_util/setupEnvLocal.sh`

before using any AutoRally components. See the [wiki](https://github.com/AutoRally/autorally/wiki) for more information about how to set this system up for distributed launches on your vehicle platform.

_Note:_ If you are unfamiliar with catkin, please know that you must run `source <catkin_ws>/devel/setup.sh` before ROS will be able to locate the autorally packages. This line can be added to your ~/.bashrc file.

### 5. Generate Documentation

You can generate or update code documentation by running `doxygen` in `autorally/`.

To view code documentation open `autorally/doc/html/index.html` in a web browser.

<<<<<<< HEAD
### 6. Test Setup in Simulation
=======
### 6. Start the AutoRally Simulation to Test Configuration
>>>>>>> 9ff57da8

```roslaunch autorally_gazebo autoRallyTrackGazeboSim.launch```

You can use a USB gamepad to drive the simulated platform around. On startup, the `runstop` message published by the `joystick` node is **false**. Press any of the buttons by the right stick (normally labelled X, Y, A, B or square, triangle, X, circle) to toggle the published value.

Verify runstop motion is enabled by looking at the `runstopMotionEnabled` paramter in the `/chassisState` topic.

If you aren't using a gamepad, you will have to configure another source of runstop information for the platform to move:

- Comment out line 93 of `autorally_gazebo/launch/autoRallyTrackGazeboSim.launch`

- ```rosrun rqt_publisher rqt_publisher```

and configure rqt_publisher to publish a message to topic `/runstop` of type `autorally_msgs/runstop` at 1 Hz with `sender` set to `rqt_publisher` and  `motionEnabled` set to **true**.

- Verify that `runstopMotionEnabled` is **true** in `/chassisState` topic.

### 7. Autonomous Driving in Simulation

At the end of this section the robot will be driving autonomously in simulation using controllers available in `autorally_control`.

Position the robot in the same spot as when the simulation starts and make sure runstop motion should is enabled (set to **true**).

#### Start state estimator:

In `autorally_core/launch/state_estimator.launch` change `InvertY` and `InvertZ` to **false**, then:
    
    rosparam set /gps_imu/FixedInitialPose true
    roslaunch autorally_core state_estimator.launch

#### Start waypoint follower:

    roslaunch autorally_control waypointFollower.launch

#### Start constant speed controller and tell it what speed to drive:

    roslaunch autorally_control constantSpeedController.launch
    rosrun rqt_publisher rqt_publisher

Configure a publisher on topic `constantSpeedController/speedCommand` of type `std_msgs/Float64` at rate 10 with value of 3 (you can adjust he value once everything is running). The value is the target velocity in m/s, and **as soon as you do this the platform should move if motion is enabled**.

If the robot turns and hits the barrier it's probably because the state estimator has not converged, so its orientation estimate is incorrect. Just select the track barriers and move them up to allow the robot to continue driving, and the estimator should converge and the vehicle will return to within the barriers.

## What's Next

More detailed explanations of the controllers and state estimator can be found on the [wiki](https://github.com/AutoRally/autorally/wiki):
* [State estimator](https://github.com/AutoRally/autorally/wiki/State%20Estimator)
* [Waypoint follower](https://github.com/AutoRally/autorally/wiki/Waypoint%20Following)
* [Constant speed controller](https://github.com/AutoRally/autorally/wiki/Constant%20Speed)

[Controlling the AutoRally platform](https://github.com/AutoRally/autorally/wiki/Controlling%20the%20AutoRally%20Platform) is a tutorial for how your own controller can control the AutoRally platform (in simulation or on hardware).

If you are configuring a physical AutoRally platform, the next step is to configure the compute box, all of the peripherals, and the launch system. Those instructions are found in the [Platform Configuration Instructions](https://github.com/AutoRally/autorally/wiki/Platform%20Configuration%20Instructions).<|MERGE_RESOLUTION|>--- conflicted
+++ resolved
@@ -91,11 +91,8 @@
 
 To view code documentation open `autorally/doc/html/index.html` in a web browser.
 
-<<<<<<< HEAD
-### 6. Test Setup in Simulation
-=======
+
 ### 6. Start the AutoRally Simulation to Test Configuration
->>>>>>> 9ff57da8
 
 ```roslaunch autorally_gazebo autoRallyTrackGazeboSim.launch```
 
