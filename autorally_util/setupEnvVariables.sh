DEBUG=false
while [[ $# > 0 ]]
do
key="$1"

case $key in
    -d|--debug)
    DEBUG=true
    shift
    ;;
esac
done

# The following function was pulled from
# http://stackoverflow.com/a/8574392
containsElement () {
  local e
  for e in "${@:2}"; do [[ "$e" == "$1" ]] && return 0; done
  return 1
}

# Get list of devices connected to computer
if [[ $MASTER_HOSTNAME == "localhost" ]]
    then
        devList=$(ls /dev/)
else
        devList=$(ssh $MASTER_HOSTNAME ls /dev/)
fi

# Locate config folder
export AR_CONFIG_PATH=`rospack find autorally_util`/config

# Setup servo controller and determine chassis
if [[ $devList == *"arChassis"* ]] # If Arduino Due is connected...
    then
        AR_CHASSIS_SERIAL=`udevadm info --query=property --name=/dev/arChassis | grep 'ID_SERIAL_SHORT'`
        AR_CHASSIS_SERIAL=${AR_CHASSIS_SERIAL#*=}
        if [ $AR_CHASSIS_SERIAL == 'ARDUINO_DUE_SERIAL_NUMBER' ]
          then
            export AR_CHASSIS="CHASSIS_NAME"
        #elif [ $AR_CHASSIS_SERIAL == 'ARDUINO_DUE_SERIAL_NUMBER2' ]
        #  then
        #    export AR_CHASSIS="CHASSIS_NAME2"
        fi
fi
if [[ $DEBUG == true ]]; then
    echo "AR_CHASSIS set to ${AR_CHASSIS}"
fi

# Setup cameras

## Add camera serial numbers to these two arrays to add them to the system
rightSerials=("serial1" "serial2")
leftSerials=("serial1" "serial2")

export AR_RIGHTCAM_CONNECTED=false
export AR_LEFTCAM_CONNECTED=false
<<<<<<< HEAD

## For each Flea3 camera attached
while read line
do
    ## Parse bus number and device number from lsusb results
    BUS=$(echo $line | grep -o -E 'Bus [0-9]*' | grep -o -E '[0-9]*')
    DEVICE=$(echo $line | grep -o -E 'Device [0-9]*' | grep -o -E '[0-9]*')
    
    ## Query device for hexadecimal serial number
    SERIAL=$(udevadm info --query=property /dev/bus/usb/$BUS/$DEVICE | grep "ID_SERIAL_SHORT" | sed 's/ID_SERIAL_SHORT=//g')
    
    ## Covert hexadecimal serial number to decimal format
    SERIAL=$((0x$SERIAL))

    ## Check serial number against list of right camera serials
    containsElement ${SERIAL} "${rightSerials[@]}"
    if [ $? == 0 ]; then
        export AR_RIGHTCAM=${SERIAL}
        export AR_RIGHTCAM_CONNECTED=true
    fi

    ## Check serial number against list of left camera serials
    containsElement ${SERIAL} "${leftSerials[@]}"
    if [ $? == 0 ]; then
        export AR_LEFTCAM=${SERIAL}
        export AR_LEFTCAM_CONNECTED=true
    fi

done <<< "$(lsusb | grep '1e10:\(3300\|300a\)')" # Use lsusb to find all PointGrey Flea3 cameras plugged in right now

=======
export AR_RIGHTCAM=none
export AR_LEFTCAM=none

IFS=$'\n'

## Get list of PointGrey Flea3 devices connected to computer
if [[ $MASTER_HOSTNAME == "localhost" ]]
    then
         # Use lsusb to find all PointGrey Flea3 cameras plugged in right now
        camList=( $(lsusb | grep '1e10:\(3300\|300a\)') )
else
        #camList=$(ssh $MASTER_HOSTNAME ls /dev/)
	    camList=( $(ssh $MASTER_HOSTNAME lsusb | grep '1e10:\(3300\|300a\)') )
fi

## For each Flea3 camera attached
for (( i=0; i<${#camList[@]}; i++))
do
    line=${camList[i]}
    ## if the line is empty, there are no cameras connected, so exit the loop
    if [ -z "$line" ]
      then
        break
    fi
    ## Parse bus number and device number from lsusb results
    BUS=$(echo $line | grep -o -E 'Bus [0-9]*' | grep -o -E '[0-9]*')
    DEVICE=$(echo $line | grep -o -E 'Device [0-9]*' | grep -o -E '[0-9]*')
    
    ## Query device for hexadecimal serial number
    if [[ $MASTER_HOSTNAME == "localhost" ]]
        then
            SERIAL=$(udevadm info --query=property /dev/bus/usb/$BUS/$DEVICE | grep "ID_SERIAL_SHORT" | sed 's/ID_SERIAL_SHORT=//g')
    else
            SERIAL=$(ssh $MASTER_HOSTNAME udevadm info --query=property /dev/bus/usb/$BUS/$DEVICE | grep "ID_SERIAL_SHORT" | sed 's/ID_SERIAL_SHORT=//g')
    fi
    
    ## Covert hexadecimal serial number to decimal format
    SERIAL=$((0x$SERIAL))

    ## Check serial number against list of right camera serials
    containsElement ${SERIAL} "${rightSerials[@]}"
    if [ $? == 0 ]; then
        export AR_RIGHTCAM=${SERIAL}
        export AR_RIGHTCAM_CONNECTED=true
    fi

    ## Check serial number against list of left camera serials
    containsElement ${SERIAL} "${leftSerials[@]}"
    if [ $? == 0 ]; then
        export AR_LEFTCAM=${SERIAL}
        export AR_LEFTCAM_CONNECTED=true
    fi

done

>>>>>>> 9ff57da8
if [[ $DEBUG == true ]]; then
    echo "AR_RIGHTCAM           = ${AR_RIGHTCAM}"
    echo "AR_RIGHTCAM_CONNECTED = ${AR_RIGHTCAM_CONNECTED}"
    echo "AR_LEFTCAM            = ${AR_LEFTCAM}"
    echo "AR_LEFTCAM_CONNECTED  = ${AR_LEFTCAM_CONNECTED}"
fi
<|MERGE_RESOLUTION|>--- conflicted
+++ resolved
@@ -55,38 +55,6 @@
 
 export AR_RIGHTCAM_CONNECTED=false
 export AR_LEFTCAM_CONNECTED=false
-<<<<<<< HEAD
-
-## For each Flea3 camera attached
-while read line
-do
-    ## Parse bus number and device number from lsusb results
-    BUS=$(echo $line | grep -o -E 'Bus [0-9]*' | grep -o -E '[0-9]*')
-    DEVICE=$(echo $line | grep -o -E 'Device [0-9]*' | grep -o -E '[0-9]*')
-    
-    ## Query device for hexadecimal serial number
-    SERIAL=$(udevadm info --query=property /dev/bus/usb/$BUS/$DEVICE | grep "ID_SERIAL_SHORT" | sed 's/ID_SERIAL_SHORT=//g')
-    
-    ## Covert hexadecimal serial number to decimal format
-    SERIAL=$((0x$SERIAL))
-
-    ## Check serial number against list of right camera serials
-    containsElement ${SERIAL} "${rightSerials[@]}"
-    if [ $? == 0 ]; then
-        export AR_RIGHTCAM=${SERIAL}
-        export AR_RIGHTCAM_CONNECTED=true
-    fi
-
-    ## Check serial number against list of left camera serials
-    containsElement ${SERIAL} "${leftSerials[@]}"
-    if [ $? == 0 ]; then
-        export AR_LEFTCAM=${SERIAL}
-        export AR_LEFTCAM_CONNECTED=true
-    fi
-
-done <<< "$(lsusb | grep '1e10:\(3300\|300a\)')" # Use lsusb to find all PointGrey Flea3 cameras plugged in right now
-
-=======
 export AR_RIGHTCAM=none
 export AR_LEFTCAM=none
 
@@ -142,7 +110,6 @@
 
 done
 
->>>>>>> 9ff57da8
 if [[ $DEBUG == true ]]; then
     echo "AR_RIGHTCAM           = ${AR_RIGHTCAM}"
     echo "AR_RIGHTCAM_CONNECTED = ${AR_RIGHTCAM_CONNECTED}"
